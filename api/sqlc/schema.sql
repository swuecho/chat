
CREATE TABLE IF NOT EXISTS jwt_secrets (
    id SERIAL PRIMARY KEY,
    name TEXT NOT NULL,
    secret TEXT NOT NULL,
    audience TEXT NOT NULL
);


CREATE TABLE IF NOT EXISTS chat_model (
  id SERIAL PRIMARY KEY,  
  -- model name 'claude-v1', 'gpt-3.5-turbo'
  name TEXT UNIQUE  DEFAULT '' NOT NULL,   
  -- model label 'Claude', 'GPT-3.5 Turbo'
  label TEXT  DEFAULT '' NOT NULL,   
  is_default BOOLEAN DEFAULT false NOT NULL,
  url TEXT  DEFAULT '' NOT NULL,  
  api_auth_header TEXT DEFAULT '' NOT NULL,   
  -- env var that contains the api key
  -- for example: OPENAI_API_KEY, which means the api key is stored in an env var called OPENAI_API_KEY
  api_auth_key TEXT DEFAULT '' NOT NULL,
  user_id INTEGER NOT NULL default 1
);


INSERT INTO chat_model(name, label, is_default, url, api_auth_header, api_auth_key)
VALUES  ('gpt-3.5-turbo', 'gpt-3.5-turbo(chatgpt)', true, 'https://api.openai.com/v1/chat/completions', 'Authorization', 'OPENAI_API_KEY'),
        ('claude-v1', 'claude-v1 (claude)', false, 'https://api.anthropic.com/v1/complete', 'x-api-key', 'CLAUDE_API_KEY'),
        ('claude-instant-v1', 'claude-instant(small,fast)', false, 'https://api.anthropic.com/v1/complete', 'x-api-key', 'CLAUDE_API_KEY'),
        ('gpt-4', 'gpt-4(chatgpt)', false, 'https://api.openai.com/v1/chat/completions', 'Authorization', 'OPENAI_API_KEY'),
        ('gpt-4-32k', 'gpt-4-32k(chatgpt)', false, 'https://api.openai.com/v1/chat/completions', 'Authorization', 'OPENAI_API_KEY'),
        ('echo','echo',false,'https://bestqa_workerd.bestqa.workers.dev/echo','Authorization','ECHO_API_KEY'),
        ('debug','debug',false,'https://bestqa_workerd.bestqa.workers.dev/debug','Authorization','ECHO_API_KEY')
ON CONFLICT(name) DO NOTHING;

-- create index on name
CREATE INDEX IF NOT EXISTS jwt_secrets_name_idx ON jwt_secrets (name);


CREATE TABLE IF NOT EXISTS auth_user (
  id SERIAL PRIMARY KEY,
  password VARCHAR(128) NOT NULL,
  last_login TIMESTAMP default now() NOT NULL,
  is_superuser BOOLEAN default false NOT NULL,
  username VARCHAR(150) UNIQUE NOT NULL,
  first_name VARCHAR(30) default '' NOT NULL,
  last_name VARCHAR(30) default '' NOT NULL,
  email VARCHAR(254) UNIQUE NOT NULL,
  is_staff BOOLEAN default false NOT NULL,
  is_active BOOLEAN default true NOT NULL,
  date_joined TIMESTAMP default now() NOT NULL
);

-- add index on email
CREATE INDEX IF NOT EXISTS auth_user_email_idx ON auth_user (email);



CREATE TABLE IF NOT EXISTS auth_user_management (
    id SERIAL PRIMARY KEY,
    user_id INTEGER UNIQUE NOT NULL REFERENCES auth_user(id) ON DELETE CASCADE,
    rate_limit INTEGER NOT NULL,
    created_at TIMESTAMP DEFAULT NOW() NOT NULL,
    updated_at TIMESTAMP DEFAULT NOW() NOT NULL
);

-- add index on user_id
CREATE INDEX IF NOT EXISTS auth_user_management_user_id_idx ON auth_user_management (user_id);

CREATE TABLE IF NOT EXISTS chat_session (
    id SERIAL PRIMARY KEY,
    user_id integer NOT NULL,
    --ALTER TABLE chat_session ADD COLUMN uuid character varying(255) NOT NULL DEFAULT '';
    uuid character varying(255) UNIQUE NOT NULL,
    topic character varying(255) NOT NULL,
    created_at timestamp  DEFAULT now() NOT NULL,
    updated_at timestamp  DEFAULT now() NOT NULL,
    active boolean default true NOT NULL,
    model character varying(255) NOT NULL DEFAULT 'gpt-3.5-turbo',
    max_length integer DEFAULT 0 NOT NULL,
    temperature float DEFAULT 1.0 NOT NUll,
    top_p float DEFAULT 1.0 NOT NUll,
    max_tokens int DEFAULT 512 NOT NULL
);

-- chat_session
ALTER TABLE chat_session ADD COLUMN IF NOT EXISTS temperature float DEFAULT 1.0 NOT NULL;
ALTER TABLE chat_session ADD COLUMN IF NOT EXISTS top_p float DEFAULT 1.0 NOT NULL;
ALTER TABLE chat_session ADD COLUMN IF NOT EXISTS max_tokens int DEFAULT 512 NOT NULL; 
ALTER TABLE chat_session ADD COLUMN IF NOT EXISTS debug boolean DEFAULT false NOT NULL; 
ALTER TABlE chat_session ADD COLUMN IF NOT EXISTS  model character varying(255) NOT NULL DEFAULT 'gpt-3.5-turbo';

-- add hash index on uuid
CREATE INDEX IF NOT EXISTS chat_session_uuid_idx ON chat_session using hash (uuid) ;

-- add index on user_id
CREATE INDEX IF NOT EXISTS chat_session_user_id_idx ON chat_session (user_id);

CREATE TABLE IF NOT EXISTS chat_message (
    id SERIAL PRIMARY KEY,
    --ALTER TABLE chat_message ADD COLUMN uuid character varying(255) NOT NULL DEFAULT '';
    uuid character varying(255) NOT NULL,
    chat_session_uuid character varying(255) NOT NUll,
    role character varying(255) NOT NULL,
    content character varying NOT NULL,
    score double precision NOT NULL,
    user_id integer NOT NULL,
    created_at timestamp DEFAULT now() NOT NULL,
    updated_at timestamp DEFAULT now() Not NULL,
    created_by integer NOT NULL,
    updated_by integer NOT NULL,
    is_deleted BOOLEAN  NOT NULL DEFAULT false,
    is_pin BOOLEAN  NOT NULL DEFAULT false,
    token_count INTEGER DEFAULT 0 NOT NULL,
    raw jsonb default '{}' NOT NULL
);

-- chat_messages
ALTER TABLE chat_message ADD COLUMN IF NOT EXISTS is_deleted BOOLEAN  NOT NULL DEFAULT false;
ALTER TABLE chat_message ADD COLUMN IF NOT EXISTS token_count INTEGER DEFAULT 0 NOT NULL;
ALTER TABLE chat_message ADD COLUMN IF NOT EXISTS is_pin BOOLEAN  NOT NULL DEFAULT false;

-- add hash index on uuid
CREATE INDEX IF NOT EXISTS chat_message_uuid_idx ON chat_message using hash (uuid) ;

-- add index on chat_session_uuid
CREATE INDEX IF NOT EXISTS chat_message_chat_session_uuid_idx ON chat_message (chat_session_uuid);

-- add index on user_id
CREATE INDEX IF NOT EXISTS chat_message_user_id_idx ON chat_message (user_id);

-- add brin index on created_at
CREATE INDEX IF NOT EXISTS chat_message_created_at_idx ON chat_message using brin (created_at) ;

-- alter table chat_message add column chat_session_uuid character varying(255) NOT NULL DEFAULT '';

CREATE TABLE IF NOT EXISTS chat_prompt (
    id SERIAL PRIMARY KEY,
    uuid character varying(255) NOT NULL,
    chat_session_uuid character varying(255) NOT NULL, -- store the session_uuid
    role character varying(255) NOT NULL,
    content character varying NOT NULL,
    score double precision  default 0 NOT NULL,
    user_id integer default 0 NOT NULL,
    created_at timestamp  DEFAULT now() NOT NULL ,
    updated_at timestamp  DEFAULT now() NOT NULL,
    created_by integer NOT NULL,
    updated_by integer NOT NULL,
    is_deleted BOOLEAN  NOT NULL DEFAULT false,
    token_count INTEGER DEFAULT 0 NOT NULL
    -- raw jsonb default '{}' NOT NULL
);

ALTER TABLE chat_prompt ADD COLUMN IF NOT EXISTS is_deleted BOOLEAN  NOT NULL DEFAULT false;
ALTER TABLE chat_prompt ADD COLUMN IF NOT EXISTS token_count INTEGER DEFAULT 0 NOT NULL;

-- add hash index on uuid
CREATE INDEX IF NOT EXISTS chat_prompt_uuid_idx ON chat_prompt using hash (uuid) ;

-- add index on chat_session_uuid
CREATE INDEX IF NOT EXISTS chat_prompt_chat_session_uuid_idx ON chat_prompt (chat_session_uuid);

-- add index on user_id
CREATE INDEX IF NOT EXISTS chat_prompt_user_id_idx ON chat_prompt (user_id);

CREATE TABLE IF NOT EXISTS chat_logs (
	id SERIAL PRIMARY KEY,  -- Auto-incrementing ID as primary key
	session JSONB default '{}' NOT NULL,         -- JSONB column to store chat session info
	question JSONB default '{}' NOT NULL,        -- JSONB column to store the question
	answer JSONB default '{}' NOT NULL,          -- JSONB column to store the answer 
    created_at timestamp  DEFAULT now() NOT NULL 
);

-- add brin index on created_at
CREATE INDEX IF NOT EXISTS chat_logs_created_at_idx ON chat_logs using brin (created_at) ;


-- user_id is the user who created the session
-- uuid is the session uuid
CREATE TABLE IF NOT EXISTS user_active_chat_session (
    id SERIAL PRIMARY KEY,
    user_id integer UNIQUE default '0' NOT NULL ,
    chat_session_uuid character varying(255) NOT NULL,
    created_at timestamp  DEFAULT now() NOT NULL,
    updated_at timestamp  DEFAULT now() NOT NULL
);

-- add index on user_id
CREATE INDEX IF NOT EXISTS user_active_chat_session_user_id_idx ON user_active_chat_session using hash (user_id) ;


<<<<<<< HEAD
=======
-- ALTER TABLE user_active_chat_session
-- ADD CONSTRAINT unique_user_id
-- UNIQUE (user_id);

-- ALTER TABLE chat_session
-- ADD CONSTRAINT unique_uuid
-- UNIQUE (uuid);

-- ALTER TABLE chat_prompt RENAME COLUMN topic TO session_uuid;

-- chat_session
ALTER TABLE chat_session ADD COLUMN IF NOT EXISTS temperature float DEFAULT 1.0 NOT NULL;
ALTER TABLE chat_session ADD COLUMN IF NOT EXISTS top_p float DEFAULT 1.0 NOT NULL;
ALTER TABLE chat_session ADD COLUMN IF NOT EXISTS max_tokens int DEFAULT 512 NOT NULL; 
ALTER TABLE chat_session ADD COLUMN IF NOT EXISTS debug boolean DEFAULT false NOT NULL; 
ALTER TABlE chat_session ADD COLUMN IF NOT EXISTS  model character varying(255) NOT NULL DEFAULT 'gpt-3.5-turbo';


-- chat_messages
ALTER TABLE chat_message ADD COLUMN IF NOT EXISTS is_deleted BOOLEAN  NOT NULL DEFAULT false;
ALTER TABLE chat_message ADD COLUMN IF NOT EXISTS token_count INTEGER DEFAULT 0 NOT NULL;
ALTER TABLE chat_message ADD COLUMN IF NOT EXISTS is_pin BOOLEAN  NOT NULL DEFAULT false;


-- chat prompt
ALTER TABLE chat_prompt ADD COLUMN IF NOT EXISTS is_deleted BOOLEAN  NOT NULL DEFAULT false;
ALTER TABLE chat_prompt ADD COLUMN IF NOT EXISTS token_count INTEGER DEFAULT 0 NOT NULL;

ALTER TABLE chat_model ADD COLUMN IF NOT EXISTS user_id INTEGER DEFAULT 1 NOT NULL;


INSERT INTO chat_model(name, label, is_default, url, api_auth_header, api_auth_key, user_id)
VALUES  ('gpt-3.5-turbo', 'gpt-3.5-turbo(chatgpt)', true, 'https://api.openai.com/v1/chat/completions', 'Authorization', 'OPENAI_API_KEY', 1),
        ('claude-v1', 'claude-v1 (claude)', false, 'https://api.anthropic.com/v1/complete', 'x-api-key', 'CLAUDE_API_KEY', 1),
        ('claude-instant-v1', 'claude-instant(small,fast)', false, 'https://api.anthropic.com/v1/complete', 'x-api-key', 'CLAUDE_API_KEY', 1),
        ('gpt-4', 'gpt-4(chatgpt)', false, 'https://api.openai.com/v1/chat/completions', 'Authorization', 'OPENAI_API_KEY', 1),
        ('gpt-4-32k', 'gpt-4-32k(chatgpt)', false, 'https://api.openai.com/v1/chat/completions', 'Authorization', 'OPENAI_API_KEY', 1   ),
        ('echo','echo',false,'https://bestqa_workerd.bestqa.workers.dev/echo','Authorization','ECHO_API_KEY', 1),
        ('debug','debug',false,'https://bestqa_workerd.bestqa.workers.dev/debug','Authorization','ECHO_API_KEY', 1)
ON CONFLICT(name) DO NOTHING;



>>>>>>> 3fddb642
-- for share chat feature
CREATE TABLE IF NOT EXISTS chat_snapshot (
    id SERIAL PRIMARY KEY,
    uuid VARCHAR(255) NOT NULL default '',
    user_id INTEGER NOT NULL default 0,
    title VARCHAR(255) NOT NULL default '',
    summary TEXT NOT NULL default '',
    model VARCHAR(255) NOT NULL default '',
    tags JSONB DEFAULT '{}' NOT NULL,
    conversation JSONB DEFAULT '{}' NOT NULL,
    created_at TIMESTAMP DEFAULT now() NOT NULL
);

ALTER TABLE chat_snapshot ADD COLUMN IF NOT EXISTS model VARCHAR(255) NOT NULL default '' ;
<<<<<<< HEAD
-- UPDATE chat_snapshot SET model = 'gpt-3.5-turbo' WHERE model = '';

-- add index on user id
CREATE INDEX IF NOT EXISTS chat_snapshot_user_id_idx ON chat_snapshot (user_id);

-- add index on created_at(brin)
CREATE INDEX IF NOT EXISTS chat_snapshot_created_at_idx ON chat_snapshot using brin (created_at) ;
=======
UPDATE chat_snapshot SET model = 'gpt-3.5-turbo' WHERE model = '';
>>>>>>> 3fddb642
<|MERGE_RESOLUTION|>--- conflicted
+++ resolved
@@ -189,52 +189,6 @@
 CREATE INDEX IF NOT EXISTS user_active_chat_session_user_id_idx ON user_active_chat_session using hash (user_id) ;
 
 
-<<<<<<< HEAD
-=======
--- ALTER TABLE user_active_chat_session
--- ADD CONSTRAINT unique_user_id
--- UNIQUE (user_id);
-
--- ALTER TABLE chat_session
--- ADD CONSTRAINT unique_uuid
--- UNIQUE (uuid);
-
--- ALTER TABLE chat_prompt RENAME COLUMN topic TO session_uuid;
-
--- chat_session
-ALTER TABLE chat_session ADD COLUMN IF NOT EXISTS temperature float DEFAULT 1.0 NOT NULL;
-ALTER TABLE chat_session ADD COLUMN IF NOT EXISTS top_p float DEFAULT 1.0 NOT NULL;
-ALTER TABLE chat_session ADD COLUMN IF NOT EXISTS max_tokens int DEFAULT 512 NOT NULL; 
-ALTER TABLE chat_session ADD COLUMN IF NOT EXISTS debug boolean DEFAULT false NOT NULL; 
-ALTER TABlE chat_session ADD COLUMN IF NOT EXISTS  model character varying(255) NOT NULL DEFAULT 'gpt-3.5-turbo';
-
-
--- chat_messages
-ALTER TABLE chat_message ADD COLUMN IF NOT EXISTS is_deleted BOOLEAN  NOT NULL DEFAULT false;
-ALTER TABLE chat_message ADD COLUMN IF NOT EXISTS token_count INTEGER DEFAULT 0 NOT NULL;
-ALTER TABLE chat_message ADD COLUMN IF NOT EXISTS is_pin BOOLEAN  NOT NULL DEFAULT false;
-
-
--- chat prompt
-ALTER TABLE chat_prompt ADD COLUMN IF NOT EXISTS is_deleted BOOLEAN  NOT NULL DEFAULT false;
-ALTER TABLE chat_prompt ADD COLUMN IF NOT EXISTS token_count INTEGER DEFAULT 0 NOT NULL;
-
-ALTER TABLE chat_model ADD COLUMN IF NOT EXISTS user_id INTEGER DEFAULT 1 NOT NULL;
-
-
-INSERT INTO chat_model(name, label, is_default, url, api_auth_header, api_auth_key, user_id)
-VALUES  ('gpt-3.5-turbo', 'gpt-3.5-turbo(chatgpt)', true, 'https://api.openai.com/v1/chat/completions', 'Authorization', 'OPENAI_API_KEY', 1),
-        ('claude-v1', 'claude-v1 (claude)', false, 'https://api.anthropic.com/v1/complete', 'x-api-key', 'CLAUDE_API_KEY', 1),
-        ('claude-instant-v1', 'claude-instant(small,fast)', false, 'https://api.anthropic.com/v1/complete', 'x-api-key', 'CLAUDE_API_KEY', 1),
-        ('gpt-4', 'gpt-4(chatgpt)', false, 'https://api.openai.com/v1/chat/completions', 'Authorization', 'OPENAI_API_KEY', 1),
-        ('gpt-4-32k', 'gpt-4-32k(chatgpt)', false, 'https://api.openai.com/v1/chat/completions', 'Authorization', 'OPENAI_API_KEY', 1   ),
-        ('echo','echo',false,'https://bestqa_workerd.bestqa.workers.dev/echo','Authorization','ECHO_API_KEY', 1),
-        ('debug','debug',false,'https://bestqa_workerd.bestqa.workers.dev/debug','Authorization','ECHO_API_KEY', 1)
-ON CONFLICT(name) DO NOTHING;
-
-
-
->>>>>>> 3fddb642
 -- for share chat feature
 CREATE TABLE IF NOT EXISTS chat_snapshot (
     id SERIAL PRIMARY KEY,
@@ -249,14 +203,12 @@
 );
 
 ALTER TABLE chat_snapshot ADD COLUMN IF NOT EXISTS model VARCHAR(255) NOT NULL default '' ;
-<<<<<<< HEAD
--- UPDATE chat_snapshot SET model = 'gpt-3.5-turbo' WHERE model = '';
+
 
 -- add index on user id
 CREATE INDEX IF NOT EXISTS chat_snapshot_user_id_idx ON chat_snapshot (user_id);
 
 -- add index on created_at(brin)
 CREATE INDEX IF NOT EXISTS chat_snapshot_created_at_idx ON chat_snapshot using brin (created_at) ;
-=======
-UPDATE chat_snapshot SET model = 'gpt-3.5-turbo' WHERE model = '';
->>>>>>> 3fddb642
+
+UPDATE chat_snapshot SET model = 'gpt-3.5-turbo' WHERE model = '';