--- conflicted
+++ resolved
@@ -612,12 +612,6 @@
 	Exception  interface{} `json:"exception"`
 }
 
-<<<<<<< HEAD
-=======
-
-
-
->>>>>>> b9fc6e26
 type CustomModelResponse struct {
 	Completion string      `json:"completion"`
 	Stop       string      `json:"stop"`
@@ -869,10 +863,7 @@
 	return m.h.chatStreamTest(w, chatSession, chat_compeletion_messages, chatUuid, regenerate)
 }
 
-<<<<<<< HEAD
-=======
-
->>>>>>> b9fc6e26
+
 // Completion ChatModel implementation
 type CompletionChatModel struct {
 	h *ChatHandler
