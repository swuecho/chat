--- conflicted
+++ resolved
@@ -27,11 +27,7 @@
 
 ```
 PORT=8080
-<<<<<<< HEAD
 OPENAI_RATELIMIT=0
-=======
-OPENAI_RATELIMITE=0
->>>>>>> 2a797609
 ```
 别的两个 api key 有就填.
 
@@ -71,11 +67,7 @@
 
 ```
 PORT=8080
-<<<<<<< HEAD
 OPENAI_RATELIMIT=0
-=======
-OPENAI_RATELIMITE=0
->>>>>>> 2a797609
 ```
 
 Fill in the other two keys if you have them.
