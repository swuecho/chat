--- conflicted
+++ resolved
@@ -99,7 +99,7 @@
               </NButton>
             </div>
             <div v-if="showLibraryList[artifact.uuid]" class="library-list">
-<<<<<<< HEAD
+
               <div v-if="artifact.language === 'python' || artifact.language === 'py'" class="library-info">
                 <div class="library-info">
                   Available Python packages: numpy, pandas, matplotlib, scipy, scikit-learn, requests, beautifulsoup4, pillow, sympy, networkx, seaborn, plotly, bokeh, altair
@@ -115,13 +115,7 @@
                 <div class="library-usage">
                   Use <code>// @import libraryName</code> in your code to auto-load libraries
                 </div>
-=======
-              <div class="library-info">
-                Available libraries: lodash, d3, chart.js, moment, axios, rxjs, p5, three, fabric
-              </div>
-              <div class="library-usage">
-                Use <code>// @import libraryName</code> in your code to auto-load libraries
->>>>>>> 6035731f
+
               </div>
             </div>
           </div>
@@ -152,7 +146,7 @@
                   ></canvas>
                 </div>
                 
-<<<<<<< HEAD
+
                 <!-- Matplotlib plot output -->
                 <div v-else-if="result.type === 'matplotlib'" class="matplotlib-output">
                   <img 
@@ -162,8 +156,7 @@
                   />
                 </div>
                 
-=======
->>>>>>> 6035731f
+
                 <!-- Regular text output -->
                 <span v-else class="output-text">{{ result.content }}</span>
                 
@@ -263,10 +256,9 @@
 const executionOutputs = reactive<Record<string, ExecutionResult[]>>({})
 const showLibraryList = reactive<Record<string, boolean>>({})
 const canvasRefs = reactive<Record<string, HTMLCanvasElement>>({})
-<<<<<<< HEAD
+
 const matplotlibRefs = reactive<Record<string, HTMLImageElement>>({})
-=======
->>>>>>> 6035731f
+
 const codeRunner = getCodeRunner()
 
 // Auto-expand SVG artifacts on mount
@@ -537,7 +529,7 @@
   }
 }
 
-<<<<<<< HEAD
+
 const setMatplotlibRef = (resultId: string, el: HTMLImageElement | null) => {
   if (el) {
     matplotlibRefs[resultId] = el
@@ -549,8 +541,7 @@
   }
 }
 
-=======
->>>>>>> 6035731f
+
 const runCode = async (artifact: Chat.Artifact) => {
   if (!artifact.language) {
     message.error('No language specified for code execution')
@@ -567,28 +558,21 @@
   
   try {
     const code = getCodeContent(artifact)
-<<<<<<< HEAD
+
     const results = await codeRunner.execute(artifact.language, code, uuid)
     
     executionOutputs[uuid] = results
     
     // Handle canvas and matplotlib output rendering
-=======
-    const results = await codeRunner.execute(artifact.language, code)
-    
-    executionOutputs[uuid] = results
-    
-    // Handle canvas output rendering
->>>>>>> 6035731f
+
     setTimeout(() => {
       results.forEach(result => {
         if (result.type === 'canvas' && canvasRefs[result.id]) {
           codeRunner.renderCanvasToElement(result.content, canvasRefs[result.id])
-<<<<<<< HEAD
+
         } else if (result.type === 'matplotlib' && matplotlibRefs[result.id]) {
           codeRunner.renderMatplotlibToElement(result.content, matplotlibRefs[result.id])
-=======
->>>>>>> 6035731f
+
         }
       })
     }, 100) // Allow DOM to update first
@@ -596,18 +580,13 @@
     // Show success message
     const hasError = results.some(result => result.type === 'error')
     const hasCanvas = results.some(result => result.type === 'canvas')
-<<<<<<< HEAD
+
     const hasMatplotlib = results.some(result => result.type === 'matplotlib')
     
     if (hasError) {
       message.error('Code execution completed with errors')
     } else if (hasCanvas || hasMatplotlib) {
-=======
-    
-    if (hasError) {
-      message.error('Code execution completed with errors')
-    } else if (hasCanvas) {
->>>>>>> 6035731f
+
       message.success('Code executed successfully with graphics output')
     } else {
       message.success('Code executed successfully')
@@ -1432,7 +1411,7 @@
   margin: 4px 0;
 }
 
-<<<<<<< HEAD
+
 /* Matplotlib plot output styles */
 .matplotlib-output {
   flex: 1;
@@ -1453,8 +1432,7 @@
   box-shadow: 0 2px 8px rgba(0, 0, 0, 0.1);
 }
 
-=======
->>>>>>> 6035731f
+
 .result-canvas {
   max-width: 100%;
   max-height: 400px;
