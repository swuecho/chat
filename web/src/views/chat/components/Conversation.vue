<script lang='ts' setup>
import { computed, onMounted, onUnmounted, ref } from 'vue'
// @ts-ignore
import { v7 as uuidv7 } from 'uuid'
import { NAutoComplete, NButton, NInput, NModal, useDialog, useMessage } from 'naive-ui'
import { storeToRefs } from 'pinia'
import html2canvas from 'html2canvas'
import { type OnSelect } from 'naive-ui/es/auto-complete/src/interface'
import { useScroll } from '@/views/chat/hooks/useScroll'
import { useChat } from '@/views/chat/hooks/useChat'
import HeaderComponent from '@/views/chat/components/Header/index.vue'
import SessionConfig from '@/views/chat/components/Session/SessionConfig.vue'
import { createChatBot, createChatSnapshot, deleteChatMessage, fetchChatStream } from '@/api'
import { HoverButton, SvgIcon } from '@/components/common'
import { useBasicLayout } from '@/hooks/useBasicLayout'
import { useChatStore, usePromptStore } from '@/store'
import { t } from '@/locales'
import { genTempDownloadLink } from '@/utils/download'
import { nowISO } from '@/utils/date'
import UploadModal from '@/views/chat/components/UploadModal.vue'
import UploaderReadOnly from '@/views/chat/components/UploaderReadOnly.vue'
import ModelSelector from '@/views/chat/components/ModelSelector.vue'
import MessageList from '@/views/chat/components/MessageList.vue'
import PromptGallery from '@/views/chat/components/PromptGallery/index.vue'
import { getDataFromResponseText } from '@/utils/string'
import renderMessage from './RenderMessage.vue'
let controller = new AbortController()

const dialog = useDialog()
const nui_msg = useMessage()

const chatStore = useChatStore()

const { sessionUuid } = defineProps({
  sessionUuid: {
    type: String,
    required: true
  },
});



const { isMobile } = useBasicLayout()
const { addChat, deleteChat, updateChat, updateChatPartial } = useChat()
const { scrollRef, scrollToBottom, scrollToBottomIfAtBottom } = useScroll()
// session uuid
chatStore.syncChatMessages(sessionUuid)

const dataSources = computed(() => chatStore.getChatSessionDataByUuid(sessionUuid))
const chatSession = computed(() => chatStore.getChatSessionByUuid(sessionUuid))

const prompt = ref<string>('')
const loading = ref<boolean>(false)
const showUploadModal = ref<boolean>(false)
const showModal = ref<boolean>(false)


// 添加PromptStore
const promptStore = usePromptStore()

// 使用storeToRefs，保证store修改后，联想部分能够重新渲染
const { promptList: promptTemplate } = storeToRefs<any>(promptStore)

// 可优化部分
// 搜索选项计算，这里使用value作为索引项，所以当出现重复value时渲染异常(多项同时出现选中效果)
// 理想状态下其实应该是key作为索引项,但官方的renderOption会出现问题，所以就需要value反renderLabel实现
const searchOptions = computed(() => {
  function filterItemsByPrompt(item: { key: string }): boolean {
    const lowerCaseKey = item.key.toLowerCase()
    const lowerCasePrompt = prompt.value.substring(1).toLowerCase()
    return lowerCaseKey.includes(lowerCasePrompt)
  }
  function filterItemsByTitle(item: { title: string }): boolean {
    const lowerCaseKey = item.title.toLowerCase()
    const lowerCasePrompt = prompt.value.substring(1).toLowerCase()
    return lowerCaseKey.includes(lowerCasePrompt)
  }
  if (prompt.value.startsWith('/')) {
    const filterStores = chatStore.history.filter(filterItemsByTitle).map((obj: { uuid: any }) => {
      return {
        label: `UUID|$|${obj.uuid}`,
        value: `UUID|$|${obj.uuid}`,
      }
    })

    const filterPrompts = promptTemplate.value.filter(filterItemsByPrompt).map((obj: { value: any }) => {
      return {
        label: obj.value,
        value: obj.value,
      }
    })
    const all = filterStores.concat(filterPrompts)
    return all
  }
  else {
    return []
  }
})
// value反渲染key
const renderOption = (option: { label: string }) => {
  for (const i of promptTemplate.value) {
    if (i.value === option.label)
      return [i.key]
  }
  for (const chat of chatStore.history) {
    if (`UUID|$|${chat.uuid}` === option.label)
      return [chat.title]
  }
  return []
}

function handleSubmit() {
  onConversationStream()
}

async function onConversationStream() {
  const message = prompt.value

  if (loading.value)
    return

  if (!message || message.trim() === '')
    return

  const chatUuid = uuidv7()

  addChat(
    sessionUuid,
    {
      uuid: chatUuid,
      dateTime: nowISO(),
      text: message,
      inversion: true,
      error: false,
    },
  )
  scrollToBottom()

  loading.value = true
  prompt.value = ''

  // add a blank response
  addChat(
    sessionUuid,
    {
      uuid: '',
      dateTime: nowISO(),
      text: '',
      loading: true,
      inversion: false,
      error: false,
    },
  )
  scrollToBottomIfAtBottom()
  const subscribleStrem = async () => {
    try {
      // Send the request with axios
      const response = fetchChatStream(
        sessionUuid,
        chatUuid,
        false,
        message,
        (progress: any) => {
          const xhr = progress.event.target
          const {
            responseText,
            status,
          } = xhr
          if (status >= 400) {
            const error_json: { code: number; message: string; details: any } = JSON.parse(responseText)
            nui_msg.error(t(error_json.message), {
              duration: 5000,
              closable: true,
              render: renderMessage
            })

            chatStore.deleteChatByUuid(sessionUuid, dataSources.value.length - 1)
            // remove last input box
            loading.value = false
          }
          else {
            const chunk = getDataFromResponseText(responseText)
            // Check if the chunk is not empty
            if (chunk) {
              // Parse the JSON data chunk
              try {
                const data = JSON.parse(chunk)
                const answer = data.choices[0].delta.content
                const answer_uuid = data.id.replace('chatcmpl-', '') // use answer id as uuid
                updateChat(
                  sessionUuid,
                  dataSources.value.length - 1,
                  {
                    uuid: answer_uuid,
                    dateTime: nowISO(),
                    text: answer,
                    inversion: false,
                    error: false,
                    loading: false,
                  },
                )
                scrollToBottomIfAtBottom()
              }
              catch (error) {
                // eslint-disable-next-line no-console
                console.log("xxx", error)
              }
            }
          }
        },
      )
      return response
    }
    catch (error: any) {
      // eslint-disable-next-line no-console
      console.log(error)
      const response = error.response
      if (response.status >= 400) {
        nui_msg.error(response.data.message)
        loading.value = false
      }
    }
  }

  await subscribleStrem()
  loading.value = false
}

async function onRegenerate(index: number) {
  if (loading.value)
    return

  controller = new AbortController()

  const chat = dataSources.value[index]

  console.log("regen", chat)

  const chatUuid = chat.uuid
  // from user
  const inversion = chat.inversion

  loading.value = true
<<<<<<< HEAD
=======
  updateChat(
    sessionUuid,
    index,
    {
      uuid: chatUuid,
      dateTime: nowISO(),
      text: '',
      inversion: false,
      error: false,
      loading: true,
    },
  )
>>>>>>> 0f4eebc4

  let updateIndex = index;
  let isRegenerate = true;

  if (inversion) {
    // trigger from user message
    const chatNext = dataSources.value[index + 1]
    if (chatNext) {
      updateIndex = index + 1
      isRegenerate = false
      // if there are answer below. then clear
      await deleteChatMessage(chatNext.uuid)
      updateChat(
        sessionUuid,
        updateIndex,
        {
          uuid: chatNext.uuid,
          dateTime: nowISO(),
          text: '',
          inversion: false,
          error: false,
          loading: true,
        },
      )

    } else {
      // add a blank response
      updateIndex = index + 1
      isRegenerate = false
      addChat(
        sessionUuid,
        {
          uuid: '',
          dateTime: nowISO(),
          text: '',
          loading: true,
          inversion: false,
          error: false,
        },
      )
    }
    // if there are answer below. then clear
    // if not, add answer

  } else {
    // clear the old answer for regenerating
    updateChat(
      sessionUuid,
      index,
      {
        uuid: chatUuid,
        dateTime: nowISO(),
        text: '',
        inversion: false,
        error: false,
        loading: true,
      },
    )

  }
  try {
    const subscribleStrem = async () => {
      try {
        // Send the request with axios
        const response = fetchChatStream(
          sessionUuid,
          chatUuid,
          isRegenerate,
          "",
          (progress: any) => {
            const xhr = progress.event.target
            const {
              responseText,
              status
            } = xhr

<<<<<<< HEAD
            // Check if the chunk is not empty
            if (chunk) {
              // Parse the JSON data chunk
              const data = JSON.parse(chunk)
              const answer = data.choices[0].delta.content
              const answer_uuid = data.id.replace('chatcmpl-', '') // use answer id as uuid
              updateChat(
                sessionUuid,
                updateIndex,
                {
                  uuid: answer_uuid,
                  dateTime: nowISO(),
                  text: answer,
                  inversion: false,
                  error: false,
                  loading: false,
                },
              )
=======
            if (status >= 400) {
              const error_json: { code: number; message: string; details: any } = JSON.parse(responseText)
              nui_msg.error(t(error_json.message), {
                duration: 5000,
                closable: true,
                render: renderMessage
              })

              loading.value = false
            }
            else {
              // Extract the JSON data chunk from the responseText
              const chunk = getDataFromResponseText(responseText)

              // Check if the chunk is not empty
              if (chunk) {
                // Parse the JSON data chunk
                const data = JSON.parse(chunk)
                const answer = data.choices[0].delta.content
                const answer_uuid = data.id.replace('chatcmpl-', '') // use answer id as uuid
                updateChat(
                  sessionUuid,
                  index,
                  {
                    uuid: answer_uuid,
                    dateTime: nowISO(),
                    text: answer,
                    inversion: false,
                    error: false,
                    loading: false,
                  },
                )
              }
>>>>>>> 0f4eebc4
            }
          },
        )
        return response
      }
      catch (error) {
        console.error('Error:', error)
        throw error
      }
      finally {
        console.log(loading.value)
        loading.value = false
        console.log(loading.value)
      }
    }

    await subscribleStrem()
  }
  catch (error: any) {
    // TODO: fix  error
    if (error.message === 'canceled') {
      updateChatPartial(
        sessionUuid,
        index,
        {
          loading: false,
        },
      )
      return
    }

    const errorMessage = error?.message ?? t('common.wrong')

    updateChat(
      sessionUuid,
      index,
      {
        uuid: chatUuid,
        dateTime: nowISO(),
        text: errorMessage,
        inversion: false,
        error: true,
        loading: false,
      },
    )
  }
  finally {
    loading.value = false
  }
}

function handleExport() {
  if (loading.value)
    return

  const dialogBox = dialog.warning({
    title: t('chat.exportImage'),
    content: t('chat.exportImageConfirm'),
    positiveText: t('common.yes'),
    negativeText: t('common.no'),
    onPositiveClick: async () => {
      try {
        dialogBox.loading = true
        const ele = document.getElementById('image-wrapper')
        const canvas = await html2canvas(ele as HTMLDivElement, {
          useCORS: true,
        })
        const imgUrl = canvas.toDataURL('image/png')
        const tempLink = genTempDownloadLink(imgUrl)
        document.body.appendChild(tempLink)
        tempLink.click()
        document.body.removeChild(tempLink)
        window.URL.revokeObjectURL(imgUrl)
        dialogBox.loading = false
        nui_msg.success(t('chat.exportSuccess'))
        Promise.resolve()
      }
      catch (error: any) {
        nui_msg.error(t('chat.exportFailed'))
      }
      finally {
        dialogBox.loading = false
      }
    },
  })
}

async function handleSnapshot() {
  // Get title input from user
  // Call API to create chat snapshot and get UUID
  const snapshot = await createChatSnapshot(sessionUuid)
  const snapshot_uuid = snapshot.uuid
  // Open new tab with snapshot UUID
  window.open(`#/snapshot/${snapshot_uuid}`, '_blank')
  nui_msg.success(t('chat.snapshotSuccess'))
  // ask user to input the a title for the chat

  // then call createChatSnapshot

  // open new link in new tab with the chat snapshot uuid
  // #/snapshot/<uuid>
}
async function handleCreateBot() {
  const snapshot = await createChatBot(sessionUuid)
  const snapshot_uuid = snapshot.uuid
  window.open(`#/snapshot/${snapshot_uuid}`, '_blank')
}






function handleClear() {
  if (loading.value)
    return

  dialog.warning({
    title: t('chat.clearChat'),
    content: t('chat.clearChatConfirm'),
    positiveText: t('common.yes'),
    negativeText: t('common.no'),
    onPositiveClick: () => {
      chatStore.clearChatByUuid(sessionUuid)
    },
  })
}

function handleEnter(event: KeyboardEvent) {
  if (!isMobile.value) {
    if (event.key === 'Enter' && !event.shiftKey) {
      event.preventDefault()
      handleSubmit()
    }
  }
  else {
    if (event.key === 'Enter' && event.ctrlKey) {
      event.preventDefault()
      handleSubmit()
    }
  }
}

// function handleStop() {
//   if (loading.value) {
//     controller.abort()
//     loading.value = false
//   }
// }

const handleSelectAutoComplete: OnSelect = function (v: string | number) {
  if (typeof v === 'string' && v.startsWith('UUID|$|')) {
    // set active session to the selected uuid
    chatStore.setActive(v.split('|$|')[1])
  }
}

const placeholder = computed(() => {
  if (isMobile.value)
    return t('chat.placeholderMobile')
  return t('chat.placeholder')
})

const sendButtonDisabled = computed(() => {
  return loading.value || !prompt.value || prompt.value.trim() === ''
})

const footerClass = computed(() => {
  let classes = ['m-2', 'p-2']
  if (isMobile.value)
    classes = ['sticky', 'left-0', 'bottom-0', 'right-0', 'p-2', 'pr-3', 'overflow-hidden']
  return classes
})

onMounted(() => {
  scrollToBottom()
  // init default prompts
  promptStore.getPromptList()
})

onUnmounted(() => {
  if (loading.value)
    controller.abort()
})

const handleUsePrompt = (_: string, value: string): void => {
  prompt.value = value
}
</script>

<template>
  <div class="flex flex-col w-full h-full">
    <div>
      <UploadModal :sessionUuid="sessionUuid" :showUploadModal="showUploadModal"
        @update:showUploadModal="showUploadModal = $event" />
    </div>
    <HeaderComponent v-if="isMobile" @export="handleExport" @snapshot="handleSnapshot" @toggle="showModal = true" />
    <main class="flex-1 overflow-hidden">
      <NModal ref="sessionConfigModal" v-model:show="showModal" :title="$t('chat.sessionConfig')" preset="dialog">
        <SessionConfig id="session-config" ref="sessionConfig" :uuid="sessionUuid" />
      </NModal>
      <div class="flex items-center justify-center mt-4 ">
        <div class="w-4/5 md:w-1/3">
          <ModelSelector :uuid="sessionUuid" :model="chatSession?.model"></ModelSelector>
        </div>
      </div>
      <UploaderReadOnly v-if="!!sessionUuid" class="px-40" :sessionUuid="sessionUuid" :showUploaderButton="false">
      </UploaderReadOnly>
      <div id="scrollRef" ref="scrollRef" class="h-full overflow-hidden overflow-y-auto">
        <div id="image-wrapper" class="w-full max-w-screen-xl mx-auto dark:bg-[#101014] mb-10"
          :class="[isMobile ? 'p-2' : 'p-4']">
          <template v-if="!dataSources.length">
            <div class="flex items-center justify-center mt-4 text-center text-neutral-300">
              <SvgIcon icon="ri:bubble-chart-fill" class="mr-2 text-3xl" />
              <span>{{ $t('common.help') }}</span>
            </div>
            <PromptGallery @usePrompt="handleUsePrompt"></PromptGallery>
          </template>
          <template v-else>
            <div>
              <MessageList :session-uuid="sessionUuid" :on-regenerate="onRegenerate" />
            </div>
          </template>
        </div>
      </div>
    </main>
    <footer :class="footerClass">
      <div class="w-full max-w-screen-xl m-auto">
        <div class="flex items-center justify-between space-x-1">
          <HoverButton :tooltip="$t('chat.clearChat')" @click="handleClear">
            <span class="text-xl text-[#4b9e5f] dark:text-white">
              <SvgIcon icon="icon-park-outline:clear" />
            </span>
          </HoverButton>
          <HoverButton v-if="!isMobile" data-testid="snpashot-button" :tooltip="$t('chat.createBot')"
            @click="handleCreateBot">
            <span class="text-xl text-[#4b9e5f] dark:text-white">
              <SvgIcon icon="fluent:bot-add-24-regular" />
            </span>
          </HoverButton>

          <HoverButton v-if="!isMobile" data-testid="snpashot-button" :tooltip="$t('chat.chatSnapshot')"
            @click="handleSnapshot">
            <span class="text-xl text-[#4b9e5f] dark:text-white">
              <SvgIcon icon="ic:twotone-ios-share" />
            </span>
          </HoverButton>
          <HoverButton v-if="!isMobile" @click="showModal = true" :tooltip="$t('chat.chatSettings')">
            <span class="text-xl text-[#4b9e5f]">
              <SvgIcon icon="teenyicons:adjust-horizontal-solid" />
            </span>
          </HoverButton>
          <NAutoComplete v-model:value="prompt" :options="searchOptions" :render-label="renderOption"
            :on-select="handleSelectAutoComplete">
            <template #default="{ handleInput, handleBlur, handleFocus }">
              <NInput id="message_textarea" v-model:value="prompt" type="textarea" :placeholder="placeholder"
                data-testid="message_textarea" :autosize="{ minRows: 1, maxRows: isMobile ? 4 : 8 }"
                @input="handleInput" @focus="handleFocus" @blur="handleBlur" @keypress="handleEnter" />
            </template>
          </NAutoComplete>
          <button class="!-ml-8 z-10" @click="showUploadModal = true">
            <span class="text-xl text-[#4b9e5f]">
              <SvgIcon icon="clarity:attachment-line" />
            </span>
          </button>
          <NButton id="send_message_button" class="!ml-4" data-testid="send_message_button" type="primary"
            :disabled="sendButtonDisabled" @click="handleSubmit">
            <template #icon>
              <span class="dark:text-black">
                <SvgIcon icon="ri:send-plane-fill" />
              </span>
            </template>
          </NButton>
        </div>
      </div>
    </footer>
  </div>
</template><|MERGE_RESOLUTION|>--- conflicted
+++ resolved
@@ -241,21 +241,7 @@
   const inversion = chat.inversion
 
   loading.value = true
-<<<<<<< HEAD
-=======
-  updateChat(
-    sessionUuid,
-    index,
-    {
-      uuid: chatUuid,
-      dateTime: nowISO(),
-      text: '',
-      inversion: false,
-      error: false,
-      loading: true,
-    },
-  )
->>>>>>> 0f4eebc4
+
 
   let updateIndex = index;
   let isRegenerate = true;
@@ -332,26 +318,7 @@
               status
             } = xhr
 
-<<<<<<< HEAD
-            // Check if the chunk is not empty
-            if (chunk) {
-              // Parse the JSON data chunk
-              const data = JSON.parse(chunk)
-              const answer = data.choices[0].delta.content
-              const answer_uuid = data.id.replace('chatcmpl-', '') // use answer id as uuid
-              updateChat(
-                sessionUuid,
-                updateIndex,
-                {
-                  uuid: answer_uuid,
-                  dateTime: nowISO(),
-                  text: answer,
-                  inversion: false,
-                  error: false,
-                  loading: false,
-                },
-              )
-=======
+
             if (status >= 400) {
               const error_json: { code: number; message: string; details: any } = JSON.parse(responseText)
               nui_msg.error(t(error_json.message), {
@@ -385,7 +352,7 @@
                   },
                 )
               }
->>>>>>> 0f4eebc4
+
             }
           },
         )
