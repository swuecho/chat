<script lang='ts' setup>
import { computed, onMounted, onUnmounted, ref } from 'vue'
import { v4 as uuidv4 } from 'uuid'
import { useRoute } from 'vue-router'
import { NButton, NInput, NModal, useDialog, useMessage } from 'naive-ui'
import html2canvas from 'html2canvas'
import { Message } from './components'
import { useScroll } from './hooks/useScroll'
import { useChat } from './hooks/useChat'
import { useCopyCode } from './hooks/useCopyCode'
import { useUsingContext } from './hooks/useUsingContext'
import HeaderComponent from './components/Header/index.vue'
import SessionConfig from './components/Session/SessionConfig.vue'
import { HoverButton, SvgIcon } from '@/components/common'
import { useBasicLayout } from '@/hooks/useBasicLayout'
import { useChatStore } from '@/store'
import { fetchChatStream } from '@/api'
import { t } from '@/locales'

let controller = new AbortController()

const route = useRoute()
const dialog = useDialog()
const nui_msg = useMessage()

const chatStore = useChatStore()

useCopyCode()

const { isMobile } = useBasicLayout()
const { addChat, updateChat, updateChatPartial, updateChatText } = useChat()
const { scrollRef, scrollToBottom } = useScroll()
const { usingContext } = useUsingContext()
// session uuid
const { uuid } = route.params as { uuid: string }
const sessionUuid = uuid
const dataSources = computed(() => chatStore.getChatSessionDataByUuid(sessionUuid))
const conversationList = computed(() => dataSources.value.filter(item => (!item.inversion && !item.error)))

const prompt = ref<string>('')
const loading = ref<boolean>(false)

const showModal = ref<boolean>(false)

function handleSubmit() {
  onConversationStream()
}

async function onConversationStream() {
  const message = prompt.value

  if (loading.value)
    return

  if (!message || message.trim() === '')
    return

  const chatUuid = uuidv4()

  addChat(
    sessionUuid,
    {
      uuid: chatUuid,
      dateTime: new Date().toLocaleString(),
      text: message,
      inversion: true,
      error: false,
      conversationOptions: null,
      requestOptions: { prompt: message, options: null },
    },
  )
  scrollToBottom()

  loading.value = true
  prompt.value = ''

  let options: Chat.ConversationRequest = {}
  const lastContext = conversationList.value[conversationList.value.length - 1]?.conversationOptions

  if (lastContext && usingContext.value)
    options = { ...lastContext }
  options.uuid = sessionUuid.toString()

  // add a blank response
  addChat(
    sessionUuid,
    {
      uuid: '',
      dateTime: new Date().toLocaleString(),
      text: '',
      loading: true,
      inversion: false,
      error: false,
      conversationOptions: null,
      requestOptions: { prompt: message, options: { ...options } },
    },
  )
  scrollToBottom()
  const subscribleStrem = async () => {
    try {
      // Send the request with axios
      const response = fetchChatStream(
        sessionUuid,
        chatUuid,
        false,
        message,
        options,
        (progress: any) => {
          const xhr = progress.event.target
          const {
            responseText,
            status,
          } = xhr
          if (status === 500) {
            updateChatPartial(
              sessionUuid,
              dataSources.value.length - 1,
              {
                loading: false,
                error: true,
                text: responseText,
              },
            )
          }
          else if (status === 429) {
            updateChatPartial(
              sessionUuid,
              dataSources.value.length - 1,
              {
                loading: false,
                error: true,
                text: t(responseText),
              },
            )
          }
          else {
            const lastIndex = responseText.lastIndexOf('data: ')

            // Extract the JSON data chunk from the responseText
            const chunk = responseText.slice(lastIndex + 6)

            // Check if the chunk is not empty
            if (chunk) {
            // Parse the JSON data chunk
<<<<<<< HEAD
              try {
                const data = JSON.parse(chunk)
                const answer = data.choices[0].delta.content
                const answer_uuid = data.id.replace('chatcmpl-', '') // use answer id as uuid
                updateChat(
                  sessionUuid,
                  dataSources.value.length - 1,
                  {
                    uuid: answer_uuid,
                    dateTime: new Date().toLocaleString(),
                    text: answer,
                    inversion: false,
                    error: false,
                    loading: false,
                    conversationOptions: { conversationId: data.conversationId, parentMessageId: data.id },
                    requestOptions: { prompt: message, options: { ...options } },
                  },
                )
              }
              catch (error) {
                console.log(error)
              }
=======
            try {
              const data = JSON.parse(chunk)
              const answer = data.choices[0].delta.content
              const answer_uuid = data.id.replace('chatcmpl-', '') // use answer id as uuid
              updateChat(
                sessionUuid,
                dataSources.value.length - 1,
                {
                  uuid: answer_uuid,
                  dateTime: new Date().toLocaleString(),
                  text: answer,
                  inversion: false,
                  error: false,
                  loading: false,
                  conversationOptions: { conversationId: data.conversationId, parentMessageId: data.id },
                  requestOptions: { prompt: message, options: { ...options } },
                },
              )
            }
            catch (error) {
              console.log(error)
>>>>>>> fca5a5d0
            }
          }
        },
      )
      return response
    }
    catch (error: any) {
      const response = error.response
      if (response.status === 500)
        nui_msg.error(response.data.message)
      else if (response.status === 429)
        nui_msg.error(response.data.message)
      throw error
    }
    finally {
      loading.value = false
    }
  }

  await subscribleStrem()
}

async function onRegenerate(index: number) {
  if (loading.value)
    return

  controller = new AbortController()

  const { requestOptions } = dataSources.value[index]

  const message = requestOptions?.prompt ?? ''

  let options: Chat.ConversationRequest = {}

  if (requestOptions.options)
    options = { ...requestOptions.options }

  loading.value = true
  const chatUuid = dataSources.value[index].uuid
  updateChat(
    sessionUuid,
    index,
    {
      uuid: chatUuid,
      dateTime: new Date().toLocaleString(),
      text: '',
      inversion: false,
      error: false,
      loading: false,
      conversationOptions: null,
      requestOptions: { prompt: message, ...options },
    },
  )

  try {
    const subscribleStrem = async () => {
      try {
        // Send the request with axios
        const response = fetchChatStream(
          sessionUuid,
          chatUuid,
          true,
          message,
          options,
          (progress: any) => {
            const xhr = progress.event.target
            const {
              responseText,
            } = xhr

            const lastIndex = responseText.lastIndexOf('data: ')

            // Extract the JSON data chunk from the responseText
            const chunk = responseText.slice(lastIndex + 6)

            // Check if the chunk is not empty
            if (chunk) {
              // Parse the JSON data chunk
              const data = JSON.parse(chunk)
              const answer = data.choices[0].delta.content
              const answer_uuid = data.id.replace('chatcmpl-', '') // use answer id as uuid
              updateChat(
                sessionUuid,
                index,
                {
                  uuid: answer_uuid,
                  dateTime: new Date().toLocaleString(),
                  text: answer,
                  inversion: false,
                  error: false,
                  loading: false,
                  conversationOptions: { conversationId: data.conversationId, parentMessageId: data.id },
                  requestOptions: { prompt: message, options: { ...options } },
                },
              )
            }
          },
        )
        return response
      }
      catch (error) {
        console.error('Error:', error)
        throw error
      }
      finally {
        loading.value = false
      }
    }

    await subscribleStrem()
  }
  catch (error: any) {
    // TODO: fix  error
    if (error.message === 'canceled') {
      updateChatPartial(
        sessionUuid,
        index,
        {
          loading: false,
        },
      )
      return
    }

    const errorMessage = error?.message ?? t('common.wrong')

    updateChat(
      sessionUuid,
      index,
      {
        uuid: chatUuid,
        dateTime: new Date().toLocaleString(),
        text: errorMessage,
        inversion: false,
        error: true,
        loading: false,
        conversationOptions: null,
        requestOptions: { prompt: message, ...options },
      },
    )
  }
  finally {
    loading.value = false
  }
}

function handleExport() {
  if (loading.value)
    return

  const d = dialog.warning({
    title: t('chat.exportImage'),
    content: t('chat.exportImageConfirm'),
    positiveText: t('common.yes'),
    negativeText: t('common.no'),
    onPositiveClick: async () => {
      try {
        d.loading = true
        const ele = document.getElementById('image-wrapper')
        const canvas = await html2canvas(ele as HTMLDivElement, {
          useCORS: true,
        })
        const imgUrl = canvas.toDataURL('image/png')
        const tempLink = document.createElement('a')
        tempLink.style.display = 'none'
        tempLink.href = imgUrl
        tempLink.setAttribute('download', 'chat-shot.png')
        if (typeof tempLink.download === 'undefined')
          tempLink.setAttribute('target', '_blank')

        document.body.appendChild(tempLink)
        tempLink.click()
        document.body.removeChild(tempLink)
        window.URL.revokeObjectURL(imgUrl)
        d.loading = false
        nui_msg.success(t('chat.exportSuccess'))
        Promise.resolve()
      }
      catch (error: any) {
        nui_msg.error(t('chat.exportFailed'))
      }
      finally {
        d.loading = false
      }
    },
  })
}
// The user wants to delete the message with the given index.
// If the message is already being deleted, we ignore the request.
// If the user confirms that they want to delete the message, we call
// the deleteChatByUuid function from the chat store.
function handleDelete(index: number) {
  if (loading.value)
    return

  dialog.warning({
    title: t('chat.deleteMessage'),
    content: t('chat.deleteMessageConfirm'),
    positiveText: t('common.yes'),
    negativeText: t('common.no'),
    onPositiveClick: async () => {
      chatStore.deleteChatByUuid(sessionUuid, index)
    },
  })
}

function handleAfterEdit(index: number, text: string) {
  if (loading.value)
    return

  updateChatText(
    sessionUuid,
    index,
    text,
  )
}

function handleClear() {
  if (loading.value)
    return

  dialog.warning({
    title: t('chat.clearChat'),
    content: t('chat.clearChatConfirm'),
    positiveText: t('common.yes'),
    negativeText: t('common.no'),
    onPositiveClick: () => {
      chatStore.clearChatByUuid(sessionUuid)
    },
  })
}

function handleEnter(event: KeyboardEvent) {
  if (!isMobile.value) {
    if (event.key === 'Enter' && !event.shiftKey) {
      event.preventDefault()
      handleSubmit()
    }
  }
  else {
    if (event.key === 'Enter' && event.ctrlKey) {
      event.preventDefault()
      handleSubmit()
    }
  }
}

function handleStop() {
  if (loading.value) {
    controller.abort()
    loading.value = false
  }
}

const placeholder = computed(() => {
  if (isMobile.value)
    return t('chat.placeholderMobile')
  return t('chat.placeholder')
})

const buttonDisabled = computed(() => {
  return loading.value || !prompt.value || prompt.value.trim() === ''
})

const footerClass = computed(() => {
  let classes = ['p-4']
  if (isMobile.value)
    classes = ['sticky', 'left-0', 'bottom-0', 'right-0', 'p-2', 'pr-3', 'overflow-hidden']
  return classes
})

onMounted(() => {
  scrollToBottom()
})

onUnmounted(() => {
  if (loading.value)
    controller.abort()
})
</script>

<template>
  <div class="flex flex-col w-full h-full">
    <HeaderComponent
      v-if="isMobile" :using-context="usingContext" @export="handleExport"
      @toggle-using-context="showModal = true"
    />
    <main class="flex-1 overflow-hidden">
      <NModal ref="sessionConfigModal" v-model:show="showModal">
        <SessionConfig ref="sessionConfig" :uuid="sessionUuid" />
      </NModal>
      <div id="scrollRef" ref="scrollRef" class="h-full overflow-hidden overflow-y-auto">
        <div
          id="image-wrapper" class="w-full max-w-screen-xl m-auto dark:bg-[#101014]"
          :class="[isMobile ? 'p-2' : 'p-4']"
        >
          <template v-if="!dataSources.length">
            <div class="flex items-center justify-center mt-4 text-center text-neutral-300">
              <SvgIcon icon="ri:bubble-chart-fill" class="mr-2 text-3xl" />
              <span>{{ $t('common.help') }}</span>
            </div>
          </template>
          <template v-else>
            <div>
              <Message
                v-for="(item, index) of dataSources" :key="index" :date-time="item.dateTime" :text="item.text"
                :inversion="item.inversion" :error="item.error" :loading="item.loading" :index="index"
                @regenerate="onRegenerate(index)" @delete="handleDelete(index)" @after-edit="handleAfterEdit"
              />
              <div class="sticky bottom-0 left-0 flex justify-center">
                <NButton v-if="loading" type="warning" @click="handleStop">
                  <template #icon>
                    <SvgIcon icon="ri:stop-circle-line" />
                  </template>
                  {{ $t('chat.stopAnswer') }}
                </NButton>
              </div>
            </div>
          </template>
        </div>
      </div>
    </main>
    <footer :class="footerClass">
      <div class="w-full max-w-screen-xl m-auto">
        <div class="flex items-center justify-between space-x-2">
          <HoverButton @click="handleClear">
            <span class="text-xl text-[#4f555e] dark:text-white">
              <SvgIcon icon="ri:delete-bin-line" />
            </span>
          </HoverButton>
          <HoverButton v-if="!isMobile" @click="handleExport">
            <span class="text-xl text-[#4f555e] dark:text-white">
              <SvgIcon icon="ri:download-2-line" />
            </span>
          </HoverButton>
          <HoverButton v-if="!isMobile" @click="showModal = true">
            <span class="text-xl" :class="{ 'text-[#4b9e5f]': usingContext, 'text-[#a8071a]': !usingContext }">
              <SvgIcon icon="ri:chat-history-line" />
            </span>
          </HoverButton>

          <NInput
            id="message_textarea" v-model:value="prompt" data-testid="message_textarea" type="textarea"
            :autosize="{ minRows: 1, maxRows: isMobile ? 4 : 8 }" :placeholder="placeholder" @keypress="handleEnter"
          />
          <NButton
            id="send_message_button" data-testid="send_message_button" type="primary" :disabled="buttonDisabled"
            @click="handleSubmit"
          >
            <template #icon>
              <span class="dark:text-black">
                <SvgIcon icon="ri:send-plane-fill" />
              </span>
            </template>
          </NButton>
        </div>
      </div>
    </footer>
  </div>
</template><|MERGE_RESOLUTION|>--- conflicted
+++ resolved
@@ -142,7 +142,7 @@
             // Check if the chunk is not empty
             if (chunk) {
             // Parse the JSON data chunk
-<<<<<<< HEAD
+
               try {
                 const data = JSON.parse(chunk)
                 const answer = data.choices[0].delta.content
@@ -165,29 +165,7 @@
               catch (error) {
                 console.log(error)
               }
-=======
-            try {
-              const data = JSON.parse(chunk)
-              const answer = data.choices[0].delta.content
-              const answer_uuid = data.id.replace('chatcmpl-', '') // use answer id as uuid
-              updateChat(
-                sessionUuid,
-                dataSources.value.length - 1,
-                {
-                  uuid: answer_uuid,
-                  dateTime: new Date().toLocaleString(),
-                  text: answer,
-                  inversion: false,
-                  error: false,
-                  loading: false,
-                  conversationOptions: { conversationId: data.conversationId, parentMessageId: data.id },
-                  requestOptions: { prompt: message, options: { ...options } },
-                },
-              )
-            }
-            catch (error) {
-              console.log(error)
->>>>>>> fca5a5d0
+
             }
           }
         },
