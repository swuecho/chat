<script lang='ts' setup>
import { computed, nextTick, onMounted, ref } from 'vue'
import { useRoute } from 'vue-router'
import { useDialog, useMessage } from 'naive-ui'
import html2canvas from 'html2canvas'
import Message from './components/Message/index.vue'
import { useCopyCode } from './hooks/useCopyCode'
import Header from './components/Header/index.vue'
<<<<<<< HEAD
import { CreateSessionFromSnapshot, fetchChatSnapshot } from '@/api/chat_snapshot'
=======
import { CreateSessionFromSnapshot, fetchChatSnapshot } from '@/api'
>>>>>>> dc622600
import { HoverButton, SvgIcon } from '@/components/common'
import { useBasicLayout } from '@/hooks/useBasicLayout'
import { t } from '@/locales'
import { genTempDownloadLink } from '@/utils/download'
import { getCurrentDate } from '@/utils/date'
import { useAuthStore, useChatStore } from '@/store'

const authStore = useAuthStore()
const chatStore = useChatStore()

const route = useRoute()
const dialog = useDialog()
const nui_msg = useMessage()

useCopyCode()

const { isMobile } = useBasicLayout()
// session uuid
const { uuid } = route.params as { uuid: string }

const dataSources = ref<Chat.Message[]>([])
const title = ref<string>('')
const model = ref<string>('')

onMounted(async () => {
  const snapshot = await fetchChatSnapshot(uuid)
  dataSources.value.push(...snapshot.conversation)
  title.value = snapshot.title
  model.value = snapshot.model
})

const loading = ref<boolean>(false)

function handleExport() {
  if (loading.value)
    return

  const dialogBox = dialog.warning({
    title: t('chat.exportImage'),
    content: t('chat.exportImageConfirm'),
    positiveText: t('common.yes'),
    negativeText: t('common.no'),
    onPositiveClick: async () => {
      try {
        dialogBox.loading = true
        const ele = document.getElementById('image-wrapper')
        const canvas = await html2canvas(ele as HTMLDivElement, {
          useCORS: true,
        })
        const imgUrl = canvas.toDataURL('image/png')
        const tempLink = genTempDownloadLink(imgUrl)
        document.body.appendChild(tempLink)
        tempLink.click()
        document.body.removeChild(tempLink)
        window.URL.revokeObjectURL(imgUrl)
        dialogBox.loading = false
        nui_msg.success(t('chat.exportSuccess'))
        Promise.resolve()
      }
      catch (error: any) {
        nui_msg.error(t('chat.exportFailed'))
      }
      finally {
        dialogBox.loading = false
      }
    },
  })
}
function format_chat_md(chat: Chat.Message): string {
  return `<sup><kbd><var>${chat.dateTime}</var></kbd></sup>:\n ${chat.text}`
}

const chatToMarkdown = () => {
  try {
    /*
    uuid: string,
    dateTime: string
    text: string
    inversion?: boolean
    error?: boolean
    loading?: boolean
    isPrompt?: boolean
    */
    const chatData = dataSources.value
    const markdown = chatData.map((chat: Chat.Message) => {
      if (chat.isPrompt)
        return `**system** ${format_chat_md(chat)}}`
      else if (chat.inversion)
        return `**user** ${format_chat_md(chat)}`
      else
        return `**assistant** ${format_chat_md(chat)}`
    }).join('\n\n----\n\n')
    return markdown
  }
  catch (error) {
    console.error(error)
    throw error
  }
}

function handleMarkdown() {
  if (loading.value)
    return

  const dialogBox = dialog.warning({
    title: t('chat.exportMD'),
    content: t('chat.exportMDConfirm'),
    positiveText: t('common.yes'),
    negativeText: t('common.no'),
    onPositiveClick: async () => {
      try {
        dialogBox.loading = true
        const markdown = chatToMarkdown()
        const ts = getCurrentDate()
        const filename = `chat-${ts}.md`
        const blob = new Blob([markdown], { type: 'text/plain;charset=utf-8' })
        const url: string = URL.createObjectURL(blob)
        const link: HTMLAnchorElement = document.createElement('a')
        link.href = url
        link.download = filename
        document.body.appendChild(link)
        link.click()
        document.body.removeChild(link)
        dialogBox.loading = false
        nui_msg.success(t('chat.exportSuccess'))
        Promise.resolve()
      }
      catch (error: any) {
        nui_msg.error(t('chat.exportFailed'))
      }
      finally {
        dialogBox.loading = false
      }
    },
  })
}

async function handleChat() {
  if (!authStore.getToken())
    nui_msg.error(t('common.ask_user_register'))
  const { SessionUuid }: { SessionUuid: string } = await CreateSessionFromSnapshot(uuid)
<<<<<<< HEAD
  await chatStore.setActiveLocal(SessionUuid)
  window.open('#/chat/', '_blank')
=======
  // open link at static/#/chat/{SessionUuid}
  window.open(`static/#/chat/${SessionUuid}`, '_blank')
>>>>>>> dc622600
}

const footerClass = computed(() => {
  let classes = ['p-4']
  if (isMobile.value)
    classes = ['sticky', 'left-0', 'bottom-0', 'right-0', 'p-2', 'pr-3', 'overflow-hidden']
  return classes
})

function onScrollToTop() {
  const scrollRef = document.querySelector('#scrollRef')
  if (scrollRef)
    nextTick(() => scrollRef.scrollTop = 0)
}
</script>

<template>
  <div class="flex flex-col w-full h-full">
    <Header :title="title" />
    <main class="flex-1 overflow-hidden">
      <div id="scrollRef" ref="scrollRef" class="h-full overflow-hidden overflow-y-auto">
        <div id="image-wrapper" class="w-full max-w-screen-xl m-auto dark:bg-[#101014]"
          :class="[isMobile ? 'p-2' : 'p-4']">
          <Message v-for="(item, index) of dataSources" :key="index" :date-time="item.dateTime" :model="model"
            :text="item.text" :inversion="item.inversion" :error="item.error" :loading="item.loading" :index="index" />
        </div>
        <!-- <div class="flex justify-center items-center">
          <HoverButton :tooltip="$t('chat_snapshot.createChat')" @click="handleChat">
            <span class="text-xl text-[#4f555e] dark:text-white m-auto mx-10">
              <SvgIcon icon="mdi:chat-plus" width="40" height="40" />
            </span>
          </HoverButton>
        </div> -->
      </div>
    </main>
    <div class="floating-button">
      <HoverButton testid="create-chat" :tooltip="$t('chat_snapshot.createChat')" @click="handleChat">
        <span class="text-xl text-[#4f555e] dark:text-white m-auto mx-10">
          <SvgIcon icon="mdi:chat-plus" width="32" height="32" />
        </span>
      </HoverButton>
    </div>
    <footer :class="footerClass">
      <div class="w-full max-w-screen-xl m-auto">
        <div class="flex items-center justify-between space-x-2">
          <HoverButton v-if="!isMobile" :tooltip="$t('chat_snapshot.exportImage')" @click="handleExport">
            <span class="text-xl text-[#4f555e] dark:text-white">
              <SvgIcon icon="ri:download-2-line" />
            </span>
          </HoverButton>
          <HoverButton v-if="!isMobile" :tooltip="$t('chat_snapshot.exportMarkdown')" @click="handleMarkdown">
            <span class="text-xl text-[#4f555e] dark:text-white">
              <SvgIcon icon="mdi:language-markdown" />
            </span>
          </HoverButton>
          <HoverButton :tooltip="$t('chat_snapshot.scrollTop')" @click="onScrollToTop">
            <span class="text-xl text-[#4f555e] dark:text-white">
              <SvgIcon icon="material-symbols:vertical-align-top" />
            </span>
          </HoverButton>
        </div>
      </div>
    </footer>
  </div>
</template>

<style>
/* CSS for the button */
.floating-button {
  position: fixed;
  bottom: 10vh;
  right: 10vmin;
  z-index: 99;
  padding: 0.5em;
  border-radius: 50%;
  cursor: pointer;
  background-color: #4ff09a;
  box-shadow: 0 4px 8px 0 rgba(0, 0, 0, 0.2), 0 6px 20px 0 rgba(0, 0, 0, 0.19);
}
</style><|MERGE_RESOLUTION|>--- conflicted
+++ resolved
@@ -6,11 +6,7 @@
 import Message from './components/Message/index.vue'
 import { useCopyCode } from './hooks/useCopyCode'
 import Header from './components/Header/index.vue'
-<<<<<<< HEAD
 import { CreateSessionFromSnapshot, fetchChatSnapshot } from '@/api/chat_snapshot'
-=======
-import { CreateSessionFromSnapshot, fetchChatSnapshot } from '@/api'
->>>>>>> dc622600
 import { HoverButton, SvgIcon } from '@/components/common'
 import { useBasicLayout } from '@/hooks/useBasicLayout'
 import { t } from '@/locales'
@@ -152,13 +148,9 @@
   if (!authStore.getToken())
     nui_msg.error(t('common.ask_user_register'))
   const { SessionUuid }: { SessionUuid: string } = await CreateSessionFromSnapshot(uuid)
-<<<<<<< HEAD
   await chatStore.setActiveLocal(SessionUuid)
-  window.open('#/chat/', '_blank')
-=======
   // open link at static/#/chat/{SessionUuid}
   window.open(`static/#/chat/${SessionUuid}`, '_blank')
->>>>>>> dc622600
 }
 
 const footerClass = computed(() => {
