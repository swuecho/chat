import { DateTime } from 'luxon';


export function getCurrentDate() {
  const now = DateTime.now()
  const formattedDate = now.toFormat('YYYY-MM-DD HH:mm:ss')
  return formattedDate
}

export function displayLocaleDate(ts: string) {
  // const timestampFromDb = "2023-04-16 11:10:48.000"; // assume this is the value retrieved from the database
<<<<<<< HEAD
  const dateObj = DateTime.fromISO(ts)

  const dateString = dateObj.toFormat('D t')
=======
  const dateObj = moment(ts)

  const dateString = `${dateObj.format('LLL')}`
>>>>>>> 316075c4

  return dateString
}

export function formatYearMonth(date: Date): string {
  const year = date.getFullYear().toString()
  const month = (date.getMonth() + 1).toString().padStart(2, '0')
  return `${year}-${month}`
}<|MERGE_RESOLUTION|>--- conflicted
+++ resolved
@@ -9,15 +9,11 @@
 
 export function displayLocaleDate(ts: string) {
   // const timestampFromDb = "2023-04-16 11:10:48.000"; // assume this is the value retrieved from the database
-<<<<<<< HEAD
+
   const dateObj = DateTime.fromISO(ts)
 
   const dateString = dateObj.toFormat('D t')
-=======
-  const dateObj = moment(ts)
 
-  const dateString = `${dateObj.format('LLL')}`
->>>>>>> 316075c4
 
   return dateString
 }
