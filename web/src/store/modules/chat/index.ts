import { defineStore } from 'pinia'
import { v4 as uuidv4 } from 'uuid'

import { getLocalState, setLocalState } from './helper'
import { router } from '@/router'
import {
  clearSessionChatMessages,
  createChatSession,
  createOrUpdateUserActiveChatSession,
  deleteChatData,
  deleteChatSession,
  updateChatSession as fetchUpdateChatByUuid,
  getChatSessionDefault,
  getChatMessagesBySessionUUID as getChatSessionHistory,
  getChatSessionsByUser,
  getUserActiveChatSession,
  renameChatSession,
} from '@/api'

import { t } from '@/locales'

export const useChatStore = defineStore('chat-store', {
  state: (): Chat.ChatState => getLocalState(),

  getters: {
    getChatSessionByCurrentActive(state: Chat.ChatState) {
      const index = state.sessions.findIndex(
        item => item.uuid === state.active,
      )
      if (index !== -1)
        return state.sessions[index]
      return null
    },

    getChatSessionByUuid(state: Chat.ChatState) {
      return (uuid?: string) => {
        if (uuid)
          return state.sessions.find(item => item.uuid === uuid)
        return (
          state.sessions.find(item => item.uuid === state.active)
        )
      }
    },

    getChatSessionDataByUuid(state: Chat.ChatState) {
      return (uuid?: string) => {
        if (uuid)
          return state.chat.find(item => item.uuid === uuid)?.data ?? []
        return (
          state.chat.find(item => item.uuid === state.active)?.data ?? []
        )
      }
    },
  },

  actions: {
    recordState() {
      setLocalState(this.$state)
    },

    async reloadRoute(uuid?: string) {
      this.recordState()
      await router.push({ name: 'Chat', params: { uuid } })
    },

    async syncChatSessions() {
      const sessions = await getChatSessionsByUser()
      this.sessions = []
      this.chat = []
      await sessions.forEach(async (r: Chat.Session) => {
        this.sessions.unshift(r)
        const chatData = await getChatSessionHistory(r.uuid)
        // chatData.uuid = chatData?.uuid
        this.chat.unshift({ uuid: r.uuid, data: chatData })
      })
<<<<<<< HEAD
      if (this.sessions.length === 0) {
        const uuid = uuidv4()
=======
      if (this.history.length === 0) {
>>>>>>> 54ab8a6d
        const new_chat_text = t('chat.new')
        this.addChatSession(await getChatSessionDefault(new_chat_text))
      }

      let active_session_uuid = this.sessions[0].uuid
      const active_session = await getUserActiveChatSession()

      if (active_session)
        active_session_uuid = active_session.ChatSessionUuid

      this.active = active_session_uuid
      this.reloadRoute(this.active)
    },

    addChatSession(history: Chat.Session, chatData: Chat.Message[] = []) {
      createChatSession(history.uuid, history.title)
      this.sessions.unshift(history)
      this.chat.unshift({ uuid: history.uuid, data: chatData })
      this.active = history.uuid
      this.reloadRoute(history.uuid)
    },

    async updateChatSession(uuid: string, edit: Partial<Chat.Session>) {
      const index = this.sessions.findIndex(item => item.uuid === uuid)
      if (index !== -1) {
        this.sessions[index] = { ...this.sessions[index], ...edit }
        // update chat session
        await fetchUpdateChatByUuid(uuid, this.sessions[index])
        this.recordState()
      }
    },

    deleteChatSession(index: number) {
      deleteChatSession(this.sessions[index].uuid)
      this.sessions.splice(index, 1)
      this.chat.splice(index, 1)

      if (this.sessions.length === 0) {
        this.active = null
        this.reloadRoute()
        return
      }

      if (index > 0 && index <= this.sessions.length) {
        const uuid = this.sessions[index - 1].uuid
        this.active = uuid
        this.reloadRoute(uuid)
        return
      }

      if (index === 0) {
        if (this.sessions.length > 0) {
          const uuid = this.sessions[0].uuid
          this.active = uuid
          this.reloadRoute(uuid)
        }
      }

      if (index > this.sessions.length) {
        const uuid = this.sessions[this.sessions.length - 1].uuid
        this.active = uuid
        this.reloadRoute(uuid)
      }
    },

    async setActive(uuid: string) {
      this.active = uuid
      await createOrUpdateUserActiveChatSession(uuid)
      return await this.reloadRoute(uuid)
    },

    getChatByUuidAndIndex(uuid: string, index: number) {
      if (!uuid) {
        if (this.chat.length)
          return this.chat[0].data[index]
        return null
      }
      const chatIndex = this.chat.findIndex(item => item.uuid === uuid)
      if (chatIndex !== -1)
        return this.chat[chatIndex].data[index]
      return null
    },

    addChatByUuid(uuid: string, chat: Chat.Message) {
      const new_chat_text = t('chat.new')
      if (!uuid) {
        if (this.sessions.length === 0) {
          const uuid = uuidv4()
          createChatSession(uuid, chat.text)
          this.sessions.push({ uuid, title: chat.text, isEdit: false })
          // first chat message is prompt
          this.chat.push({ uuid, data: [{ ...chat, isPrompt: true, isPin: false }] })
          this.active = uuid
          this.recordState()
        }
        else {
          this.chat[0].data.push(chat)
          if (this.sessions[0].title === new_chat_text) {
            this.sessions[0].title = chat.text
            renameChatSession(this.sessions[0].uuid, chat.text.substring(0, 20))
          }
          this.recordState()
        }
      }

      const index = this.chat.findIndex(item => item.uuid === uuid)
      if (index !== -1) {
        if (this.chat[index].data.length === 0)
          this.chat[index].data.push({ ...chat, isPrompt: true, isPin: false })
        else
          this.chat[index].data.push(chat)

        if (this.sessions[0].title === new_chat_text) {
          this.sessions[0].title = chat.text
          renameChatSession(this.sessions[0].uuid, chat.text.substring(0, 20))
        }
        this.recordState()
      }
    },

    async updateChatByUuid(uuid: string, index: number, chat: Chat.Message) {
      // TODO: sync with server
      if (!uuid) {
        if (this.chat.length) {
          this.chat[0].data[index] = chat
          this.recordState()
        }
        return
      }

      const chatIndex = this.chat.findIndex(item => item.uuid === uuid)
      if (chatIndex !== -1) {
        this.chat[chatIndex].data[index] = chat
        this.recordState()
      }
    },

    updateChatPartialByUuid(
      uuid: string,
      index: number,
      chat: Partial<Chat.Message>,
    ) {
      if (!uuid) {
        if (this.chat.length) {
          this.chat[0].data[index] = { ...this.chat[0].data[index], ...chat }
          this.recordState()
        }
        return
      }

      const chatIndex = this.chat.findIndex(item => item.uuid === uuid)
      if (chatIndex !== -1) {
        this.chat[chatIndex].data[index] = {
          ...this.chat[chatIndex].data[index],
          ...chat,
        }
        this.recordState()
      }
    },

    async deleteChatByUuid(uuid: string, index: number) {
      if (!uuid) {
        if (this.chat.length) {
          const chatData = this.chat[0].data
          const chat = chatData[index]
          chatData.splice(index, 1)
          this.recordState()
          if (chat)
            await deleteChatData(chat)
        }
        return
      }

      const chatIndex = this.chat.findIndex(item => item.uuid === uuid)
      if (chatIndex !== -1) {
        const chatData = this.chat[chatIndex].data
        const chat = chatData[index]
        chatData.splice(index, 1)
        this.recordState()
        if (chat)
          await deleteChatData(chat)
      }
    },

    clearChatByUuid(uuid: string) {
      // does this every happen?
      if (!uuid) {
        if (this.chat.length) {
          this.chat[0].data = []
          this.recordState()
        }
        return
      }

      const index = this.chat.findIndex(item => item.uuid === uuid)
      if (index !== -1) {
        const data: Chat.Message[] = []
        for (const chat of this.chat[index].data) {
          if (chat.isPin || chat.isPrompt)
            data.push(chat)
        }
        this.chat[index].data = data
        clearSessionChatMessages(uuid)
        this.recordState()
      }
    },
    clearState() {
      this.sessions = []
      this.chat = []
      this.active = null
      this.recordState()
    },
  },
})<|MERGE_RESOLUTION|>--- conflicted
+++ resolved
@@ -73,12 +73,9 @@
         // chatData.uuid = chatData?.uuid
         this.chat.unshift({ uuid: r.uuid, data: chatData })
       })
-<<<<<<< HEAD
+
       if (this.sessions.length === 0) {
         const uuid = uuidv4()
-=======
-      if (this.history.length === 0) {
->>>>>>> 54ab8a6d
         const new_chat_text = t('chat.new')
         this.addChatSession(await getChatSessionDefault(new_chat_text))
       }
